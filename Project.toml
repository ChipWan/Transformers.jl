--- conflicted
+++ resolved
@@ -19,13 +19,11 @@
 Requires = "ae029012-a4dd-5104-9daa-d747884805df"
 WordTokenizers = "796a5d58-b03d-544a-977e-18100b691f6e"
 
-<<<<<<< HEAD
 [compat]
-julia = "0.7, 1"
-=======
+julia = "^1"
+
 [extras]
 Test = "8dfed614-e22c-5e08-85e1-65c5234f0b40"
 
 [targets]
-test = ["Test"]
->>>>>>> 7d8f33b7
+test = ["Test"]